--- conflicted
+++ resolved
@@ -62,13 +62,8 @@
         dataset = _dataset;
         workersPool = _workersPool;
         complexity = _complexity;
-<<<<<<< HEAD
-	    jobType = _jobType;
-	    description = _description;
-=======
         jobType = _jobType;
         description = _description;
->>>>>>> 6b88ae98
         _initStateMachine();
     }
 
